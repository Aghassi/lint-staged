<<<<<<< HEAD
module.exports = function (wallaby) {
    return {
        files: [
            { pattern: 'test/__fixtures__/*', instrument: false },
            { pattern: 'test/__fixtures__/**/*', instrument: false },
            { pattern: 'test-setup.js', instrument: false },
            'src/*.js',
            'test/**/*.js',
            '!test/*.spec.js'
        ],
=======
'use strict'
>>>>>>> c22fbc2f

module.exports = wallaby => ({
  files: [
    { pattern: 'test/__fixtures__/*', instrument: false },
    'src/*.js',
    'src/__mocks__/*.js',
    '!test/*.spec.js'
  ],

  tests: ['test/*.spec.js'],

  env: {
    type: 'node',
    runner: 'node'
  },

  compilers: {
    '**/*.js': wallaby.compilers.babel()
  },

  testFramework: 'jest'
})<|MERGE_RESOLUTION|>--- conflicted
+++ resolved
@@ -1,17 +1,4 @@
-<<<<<<< HEAD
-module.exports = function (wallaby) {
-    return {
-        files: [
-            { pattern: 'test/__fixtures__/*', instrument: false },
-            { pattern: 'test/__fixtures__/**/*', instrument: false },
-            { pattern: 'test-setup.js', instrument: false },
-            'src/*.js',
-            'test/**/*.js',
-            '!test/*.spec.js'
-        ],
-=======
 'use strict'
->>>>>>> c22fbc2f
 
 module.exports = wallaby => ({
   files: [
